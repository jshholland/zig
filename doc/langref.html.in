--- conflicted
+++ resolved
@@ -5868,13 +5868,8 @@
       </p>
       {#see_also|@inlineCall#}
       {#header_close#}
-<<<<<<< HEAD
       {#header_open|@offsetOf#}
-      <pre>{#syntax#}@offsetOf(comptime T: type, comptime field_name: [] const u8) comptime_int{#endsyntax#}</pre>
-=======
-      {#header_open|@byteOffsetOf#}
-      <pre><code class="zig">@byteOffsetOf(comptime T: type, comptime field_name: [] const u8) (number literal)</code></pre>
->>>>>>> f2186e5f
+      <pre>{#syntax#}@byteOffsetOf(comptime T: type, comptime field_name: [] const u8) comptime_int{#endsyntax#}</pre>
       <p>
       This function returns the byte offset of a field relative to its containing struct.
       </p>
