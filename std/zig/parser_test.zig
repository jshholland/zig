// TODO remove `use` keyword eventually: https://github.com/ziglang/zig/issues/2591
test "zig fmt: change use to usingnamespace" {
    try testTransform(
        \\use @import("std");
    ,
        \\usingnamespace @import("std");
        \\
    );
}

test "zig fmt: async function" {
    try testCanonical(
        \\pub const Server = struct {
        \\    handleRequestFn: async fn (*Server, *const std.net.Address, File) void,
        \\};
        \\test "hi" {
        \\    var ptr = @ptrCast(async fn (i32) void, other);
        \\}
        \\
    );
}

test "zig fmt: whitespace fixes" {
    try testTransform("test \"\" {\r\n\tconst hi = x;\r\n}\n// zig fmt: off\ntest \"\"{\r\n\tconst a  = b;}\r\n",
        \\test "" {
        \\    const hi = x;
        \\}
        \\// zig fmt: off
        \\test ""{
        \\    const a  = b;}
        \\
    );
}

test "zig fmt: while else err prong with no block" {
    try testCanonical(
        \\test "" {
        \\    const result = while (returnError()) |value| {
        \\        break value;
        \\    } else |err| i32(2);
        \\    expect(result == 2);
        \\}
        \\
    );
}

test "zig fmt: tagged union with enum values" {
    try testCanonical(
        \\const MultipleChoice2 = union(enum(u32)) {
        \\    Unspecified1: i32,
        \\    A: f32 = 20,
        \\    Unspecified2: void,
        \\    B: bool = 40,
        \\    Unspecified3: i32,
        \\    C: i8 = 60,
        \\    Unspecified4: void,
        \\    D: void = 1000,
        \\    Unspecified5: i32,
        \\};
        \\
    );
}

test "zig fmt: allowzero pointer" {
    try testCanonical(
        \\const T = [*]allowzero const u8;
        \\
    );
}

test "zig fmt: enum literal" {
    try testCanonical(
        \\const x = .hi;
        \\
    );
}

test "zig fmt: enum literal inside array literal" {
    try testCanonical(
        \\test "enums in arrays" {
        \\    var colors = []Color{.Green};
        \\    colors = []Colors{ .Green, .Cyan };
        \\    colors = []Colors{
        \\        .Grey,
        \\        .Green,
        \\        .Cyan,
        \\    };
        \\}
        \\
    );
}

test "zig fmt: character literal larger than u8" {
    try testCanonical(
        \\const x = '\u{01f4a9}';
        \\
    );
}

test "zig fmt: infix operator and then multiline string literal" {
    try testCanonical(
        \\const x = "" ++
        \\    \\ hi
        \\;
        \\
    );
}

test "zig fmt: C pointers" {
    try testCanonical(
        \\const Ptr = [*c]i32;
        \\
    );
}

test "zig fmt: threadlocal" {
    try testCanonical(
        \\threadlocal var x: i32 = 1234;
        \\
    );
}

test "zig fmt: linksection" {
    try testCanonical(
        \\export var aoeu: u64 linksection(".text.derp") = 1234;
        \\export nakedcc fn _start() linksection(".text.boot") noreturn {}
        \\
    );
}

test "zig fmt: correctly move doc comments on struct fields" {
    try testTransform(
        \\pub const section_64 = extern struct {
        \\    sectname: [16]u8, /// name of this section
        \\    segname: [16]u8,  /// segment this section goes in
        \\};
    ,
        \\pub const section_64 = extern struct {
        \\    /// name of this section
        \\    sectname: [16]u8,
        \\    /// segment this section goes in
        \\    segname: [16]u8,
        \\};
        \\
    );
}

test "zig fmt: doc comments on param decl" {
    try testCanonical(
        \\pub const Allocator = struct {
        \\    shrinkFn: fn (
        \\        self: *Allocator,
        \\        /// Guaranteed to be the same as what was returned from most recent call to
        \\        /// `allocFn`, `reallocFn`, or `shrinkFn`.
        \\        old_mem: []u8,
        \\        /// Guaranteed to be the same as what was returned from most recent call to
        \\        /// `allocFn`, `reallocFn`, or `shrinkFn`.
        \\        old_alignment: u29,
        \\        /// Guaranteed to be less than or equal to `old_mem.len`.
        \\        new_byte_count: usize,
        \\        /// Guaranteed to be less than or equal to `old_alignment`.
        \\        new_alignment: u29,
        \\    ) []u8,
        \\};
        \\
    );
}

test "zig fmt: preserve space between async fn definitions" {
    try testCanonical(
        \\async fn a() void {}
        \\
        \\async fn b() void {}
        \\
    );
}

test "zig fmt: comment to disable/enable zig fmt first" {
    try testCanonical(
        \\// Test trailing comma syntax
        \\// zig fmt: off
        \\
        \\const struct_trailing_comma = struct { x: i32, y: i32, };
    );
}

test "zig fmt: comment to disable/enable zig fmt" {
    try testTransform(
        \\const  a  =  b;
        \\// zig fmt: off
        \\const  c  =  d;
        \\// zig fmt: on
        \\const  e  =  f;
    ,
        \\const a = b;
        \\// zig fmt: off
        \\const  c  =  d;
        \\// zig fmt: on
        \\const e = f;
        \\
    );
}

test "zig fmt: pointer of unknown length" {
    try testCanonical(
        \\fn foo(ptr: [*]u8) void {}
        \\
    );
}

test "zig fmt: spaces around slice operator" {
    try testCanonical(
        \\var a = b[c..d];
        \\var a = b[c + 1 .. d];
        \\var a = b[c + 1 ..];
        \\var a = b[c .. d + 1];
        \\var a = b[c.a..d.e];
        \\
    );
}

test "zig fmt: async call in if condition" {
    try testCanonical(
        \\comptime {
        \\    if (async b()) {
        \\        a();
        \\    }
        \\}
        \\
    );
}

test "zig fmt: 2nd arg multiline string" {
    try testCanonical(
        \\comptime {
        \\    cases.addAsm("hello world linux x86_64",
        \\        \\.text
        \\    , "Hello, world!\n");
        \\}
        \\
    );
}

test "zig fmt: if condition wraps" {
    try testTransform(
        \\comptime {
        \\    if (cond and
        \\        cond) {
        \\        return x;
        \\    }
        \\    while (cond and
        \\        cond) {
        \\        return x;
        \\    }
        \\    if (a == b and
        \\        c) {
        \\        a = b;
        \\    }
        \\    while (a == b and
        \\        c) {
        \\        a = b;
        \\    }
        \\    if ((cond and
        \\        cond)) {
        \\        return x;
        \\    }
        \\    while ((cond and
        \\        cond)) {
        \\        return x;
        \\    }
        \\    var a = if (a) |*f| x: {
        \\        break :x &a.b;
        \\    } else |err| err;
        \\}
    ,
        \\comptime {
        \\    if (cond and
        \\        cond)
        \\    {
        \\        return x;
        \\    }
        \\    while (cond and
        \\        cond)
        \\    {
        \\        return x;
        \\    }
        \\    if (a == b and
        \\        c)
        \\    {
        \\        a = b;
        \\    }
        \\    while (a == b and
        \\        c)
        \\    {
        \\        a = b;
        \\    }
        \\    if ((cond and
        \\        cond))
        \\    {
        \\        return x;
        \\    }
        \\    while ((cond and
        \\        cond))
        \\    {
        \\        return x;
        \\    }
        \\    var a = if (a) |*f| x: {
        \\        break :x &a.b;
        \\    } else |err| err;
        \\}
        \\
    );
}

test "zig fmt: if condition has line break but must not wrap" {
    try testCanonical(
        \\comptime {
        \\    if (self.user_input_options.put(name, UserInputOption{
        \\        .name = name,
        \\        .used = false,
        \\    }) catch unreachable) |*prev_value| {
        \\        foo();
        \\        bar();
        \\    }
        \\    if (put(
        \\        a,
        \\        b,
        \\    )) {
        \\        foo();
        \\    }
        \\}
        \\
    );
}

test "zig fmt: same-line doc comment on variable declaration" {
    try testTransform(
        \\pub const MAP_ANONYMOUS = 0x1000; /// allocated from memory, swap space
        \\pub const MAP_FILE = 0x0000; /// map from file (default)
        \\
        \\pub const EMEDIUMTYPE = 124; /// Wrong medium type
        \\
        \\// nameserver query return codes
        \\pub const ENSROK = 0; /// DNS server returned answer with no data
    ,
        \\/// allocated from memory, swap space
        \\pub const MAP_ANONYMOUS = 0x1000;
        \\/// map from file (default)
        \\pub const MAP_FILE = 0x0000;
        \\
        \\/// Wrong medium type
        \\pub const EMEDIUMTYPE = 124;
        \\
        \\// nameserver query return codes
        \\/// DNS server returned answer with no data
        \\pub const ENSROK = 0;
        \\
    );
}

test "zig fmt: if-else with comment before else" {
    try testCanonical(
        \\comptime {
        \\    // cexp(finite|nan +- i inf|nan) = nan + i nan
        \\    if ((hx & 0x7fffffff) != 0x7f800000) {
        \\        return Complex(f32).new(y - y, y - y);
        \\    } // cexp(-inf +- i inf|nan) = 0 + i0
        \\    else if (hx & 0x80000000 != 0) {
        \\        return Complex(f32).new(0, 0);
        \\    } // cexp(+inf +- i inf|nan) = inf + i nan
        \\    else {
        \\        return Complex(f32).new(x, y - y);
        \\    }
        \\}
        \\
    );
}

test "zig fmt: respect line breaks in if-else" {
    try testCanonical(
        \\comptime {
        \\    return if (cond) a else b;
        \\    return if (cond)
        \\        a
        \\    else
        \\        b;
        \\    return if (cond)
        \\        a
        \\    else if (cond)
        \\        b
        \\    else
        \\        c;
        \\}
        \\
    );
}

test "zig fmt: respect line breaks after infix operators" {
    try testCanonical(
        \\comptime {
        \\    self.crc =
        \\        lookup_tables[0][p[7]] ^
        \\        lookup_tables[1][p[6]] ^
        \\        lookup_tables[2][p[5]] ^
        \\        lookup_tables[3][p[4]] ^
        \\        lookup_tables[4][@truncate(u8, self.crc >> 24)] ^
        \\        lookup_tables[5][@truncate(u8, self.crc >> 16)] ^
        \\        lookup_tables[6][@truncate(u8, self.crc >> 8)] ^
        \\        lookup_tables[7][@truncate(u8, self.crc >> 0)];
        \\}
        \\
    );
}

test "zig fmt: fn decl with trailing comma" {
    try testTransform(
        \\fn foo(a: i32, b: i32,) void {}
    ,
        \\fn foo(
        \\    a: i32,
        \\    b: i32,
        \\) void {}
        \\
    );
}

test "zig fmt: var_args with trailing comma" {
    try testCanonical(
        \\pub fn add(
        \\    a: ...,
        \\) void {}
        \\
    );
}

test "zig fmt: enum decl with no trailing comma" {
    try testTransform(
        \\const StrLitKind = enum {Normal, C};
    ,
        \\const StrLitKind = enum {
        \\    Normal,
        \\    C,
        \\};
        \\
    );
}

test "zig fmt: switch comment before prong" {
    try testCanonical(
        \\comptime {
        \\    switch (a) {
        \\        // hi
        \\        0 => {},
        \\    }
        \\}
        \\
    );
}

test "zig fmt: struct literal no trailing comma" {
    try testTransform(
        \\const a = foo{ .x = 1, .y = 2 };
        \\const a = foo{ .x = 1,
        \\    .y = 2 };
    ,
        \\const a = foo{ .x = 1, .y = 2 };
        \\const a = foo{
        \\    .x = 1,
        \\    .y = 2,
        \\};
        \\
    );
}

test "zig fmt: struct literal containing a multiline expression" {
    try testTransform(
        \\const a = A{ .x = if (f1()) 10 else 20 };
        \\const a = A{ .x = if (f1()) 10 else 20, };
        \\const a = A{ .x = if (f1())
        \\    10 else 20 };
        \\const a = A{ .x = if (f1()) 10 else 20, .y = f2() + 100 };
        \\const a = A{ .x = if (f1()) 10 else 20, .y = f2() + 100, };
        \\const a = A{ .x = if (f1())
        \\    10 else 20};
        \\const a = A{ .x = switch(g) {0 => "ok", else => "no"} };
        \\
    ,
        \\const a = A{ .x = if (f1()) 10 else 20 };
        \\const a = A{
        \\    .x = if (f1()) 10 else 20,
        \\};
        \\const a = A{
        \\    .x = if (f1())
        \\        10
        \\    else
        \\        20,
        \\};
        \\const a = A{ .x = if (f1()) 10 else 20, .y = f2() + 100 };
        \\const a = A{
        \\    .x = if (f1()) 10 else 20,
        \\    .y = f2() + 100,
        \\};
        \\const a = A{
        \\    .x = if (f1())
        \\        10
        \\    else
        \\        20,
        \\};
        \\const a = A{
        \\    .x = switch (g) {
        \\        0 => "ok",
        \\        else => "no",
        \\    },
        \\};
        \\
    );
}

test "zig fmt: array literal with hint" {
    try testTransform(
        \\const a = []u8{
        \\    1, 2, //
        \\    3,
        \\    4,
        \\    5,
        \\    6,
        \\    7 };
        \\const a = []u8{
        \\    1, 2, //
        \\    3,
        \\    4,
        \\    5,
        \\    6,
        \\    7, 8 };
        \\const a = []u8{
        \\    1, 2, //
        \\    3,
        \\    4,
        \\    5,
        \\    6, // blah
        \\    7, 8 };
        \\const a = []u8{
        \\    1, 2, //
        \\    3, //
        \\    4,
        \\    5,
        \\    6,
        \\    7 };
        \\const a = []u8{
        \\    1,
        \\    2,
        \\    3, 4, //
        \\    5, 6, //
        \\    7, 8, //
        \\};
    ,
        \\const a = []u8{
        \\    1, 2,
        \\    3, 4,
        \\    5, 6,
        \\    7,
        \\};
        \\const a = []u8{
        \\    1, 2,
        \\    3, 4,
        \\    5, 6,
        \\    7, 8,
        \\};
        \\const a = []u8{
        \\    1, 2,
        \\    3, 4,
        \\    5, 6, // blah
        \\    7, 8,
        \\};
        \\const a = []u8{
        \\    1, 2,
        \\    3, //
        \\        4,
        \\    5, 6,
        \\    7,
        \\};
        \\const a = []u8{
        \\    1,
        \\    2,
        \\    3,
        \\    4,
        \\    5,
        \\    6,
        \\    7,
        \\    8,
        \\};
        \\
    );
}

test "zig fmt: array literal veritical column alignment" {
    try testTransform(
        \\const a = []u8{
        \\    1000, 200,
        \\    30, 4,
        \\    50000, 60
        \\};
        \\const a = []u8{0,   1, 2, 3, 40,
        \\    4,5,600,7,
        \\           80,
        \\    9, 10, 11, 0, 13, 14, 15};
        \\
    ,
        \\const a = []u8{
        \\    1000,  200,
        \\    30,    4,
        \\    50000, 60,
        \\};
        \\const a = []u8{
        \\    0,  1,  2,   3, 40,
        \\    4,  5,  600, 7, 80,
        \\    9,  10, 11,  0, 13,
        \\    14, 15,
        \\};
        \\
    );
}

test "zig fmt: multiline string with backslash at end of line" {
    try testCanonical(
        \\comptime {
        \\    err(
        \\        \\\
        \\    );
        \\}
        \\
    );
}

test "zig fmt: multiline string parameter in fn call with trailing comma" {
    try testCanonical(
        \\fn foo() void {
        \\    try stdout.print(
        \\        \\ZIG_CMAKE_BINARY_DIR {}
        \\        \\ZIG_C_HEADER_FILES   {}
        \\        \\ZIG_DIA_GUIDS_LIB    {}
        \\        \\
        \\    ,
        \\        std.cstr.toSliceConst(c.ZIG_CMAKE_BINARY_DIR),
        \\        std.cstr.toSliceConst(c.ZIG_CXX_COMPILER),
        \\        std.cstr.toSliceConst(c.ZIG_DIA_GUIDS_LIB),
        \\    );
        \\}
        \\
    );
}

test "zig fmt: trailing comma on fn call" {
    try testCanonical(
        \\comptime {
        \\    var module = try Module.create(
        \\        allocator,
        \\        zig_lib_dir,
        \\        full_cache_dir,
        \\    );
        \\}
        \\
    );
}

test "zig fmt: multi line arguments without last comma" {
    try testTransform(
        \\pub fn foo(
        \\    a: usize,
        \\    b: usize,
        \\    c: usize,
        \\    d: usize
        \\) usize {
        \\    return a + b + c + d;
        \\}
        \\
    ,
        \\pub fn foo(a: usize, b: usize, c: usize, d: usize) usize {
        \\    return a + b + c + d;
        \\}
        \\
    );
}

test "zig fmt: empty block with only comment" {
    try testCanonical(
        \\comptime {
        \\    {
        \\        // comment
        \\    }
        \\}
        \\
    );
}

test "zig fmt: no trailing comma on struct decl" {
    try testTransform(
        \\const RoundParam = struct {
        \\    k: usize, s: u32, t: u32
        \\};
    ,
        \\const RoundParam = struct {
        \\    k: usize,
        \\    s: u32,
        \\    t: u32,
        \\};
        \\
    );
}

test "zig fmt: extra newlines at the end" {
    try testTransform(
        \\const a = b;
        \\
        \\
        \\
    ,
        \\const a = b;
        \\
    );
}

test "zig fmt: simple asm" {
    try testTransform(
        \\comptime {
        \\    asm volatile (
        \\        \\.globl aoeu;
        \\        \\.type aoeu, @function;
        \\        \\.set aoeu, derp;
        \\    );
        \\
        \\    asm ("not real assembly"
        \\        :[a] "x" (x),);
        \\    asm ("not real assembly"
        \\        :[a] "x" (->i32),:[a] "x" (1),);
        \\    asm ("still not real assembly"
        \\        :::"a","b",);
        \\}
    ,
        \\comptime {
        \\    asm volatile (
        \\        \\.globl aoeu;
        \\        \\.type aoeu, @function;
        \\        \\.set aoeu, derp;
        \\    );
        \\
        \\    asm ("not real assembly"
        \\        : [a] "x" (x)
        \\    );
        \\    asm ("not real assembly"
        \\        : [a] "x" (-> i32)
        \\        : [a] "x" (1)
        \\    );
        \\    asm ("still not real assembly"
        \\        :
        \\        :
        \\        : "a", "b"
        \\    );
        \\}
        \\
    );
}

test "zig fmt: nested struct literal with one item" {
    try testCanonical(
        \\const a = foo{
        \\    .item = bar{ .a = b },
        \\};
        \\
    );
}

test "zig fmt: switch cases trailing comma" {
    try testTransform(
        \\fn switch_cases(x: i32) void {
        \\    switch (x) {
        \\        1,2,3 => {},
        \\        4,5, => {},
        \\        6... 8, => {},
        \\        else => {},
        \\    }
        \\}
    ,
        \\fn switch_cases(x: i32) void {
        \\    switch (x) {
        \\        1, 2, 3 => {},
        \\        4,
        \\        5,
        \\        => {},
        \\        6...8 => {},
        \\        else => {},
        \\    }
        \\}
        \\
    );
}

test "zig fmt: slice align" {
    try testCanonical(
        \\const A = struct {
        \\    items: []align(A) T,
        \\};
        \\
    );
}

test "zig fmt: add trailing comma to array literal" {
    try testTransform(
        \\comptime {
        \\    return []u16{'m', 's', 'y', 's', '-' // hi
        \\   };
        \\    return []u16{'m', 's', 'y', 's',
        \\      '-'};
        \\    return []u16{'m', 's', 'y', 's', '-'};
        \\}
    ,
        \\comptime {
        \\    return []u16{
        \\        'm', 's', 'y', 's', '-', // hi
        \\    };
        \\    return []u16{
        \\        'm', 's', 'y', 's',
        \\        '-',
        \\    };
        \\    return []u16{ 'm', 's', 'y', 's', '-' };
        \\}
        \\
    );
}

test "zig fmt: first thing in file is line comment" {
    try testCanonical(
        \\// Introspection and determination of system libraries needed by zig.
        \\
        \\// Introspection and determination of system libraries needed by zig.
        \\
        \\const std = @import("std");
        \\
    );
}

test "zig fmt: line comment after doc comment" {
    try testCanonical(
        \\/// doc comment
        \\// line comment
        \\fn foo() void {}
        \\
    );
}

test "zig fmt: float literal with exponent" {
    try testCanonical(
        \\test "bit field alignment" {
        \\    assert(@typeOf(&blah.b) == *align(1:3:6) const u3);
        \\}
        \\
    );
}

test "zig fmt: float literal with exponent" {
    try testCanonical(
        \\test "aoeu" {
        \\    switch (state) {
        \\        TermState.Start => switch (c) {
        \\            '\x1b' => state = TermState.Escape,
        \\            else => try out.writeByte(c),
        \\        },
        \\    }
        \\}
        \\
    );
}
test "zig fmt: float literal with exponent" {
    try testCanonical(
        \\pub const f64_true_min = 4.94065645841246544177e-324;
        \\const threshold = 0x1.a827999fcef32p+1022;
        \\
    );
}

test "zig fmt: if-else end of comptime" {
    try testCanonical(
        \\comptime {
        \\    if (a) {
        \\        b();
        \\    } else {
        \\        b();
        \\    }
        \\}
        \\
    );
}

test "zig fmt: nested blocks" {
    try testCanonical(
        \\comptime {
        \\    {
        \\        {
        \\            {
        \\                a();
        \\            }
        \\        }
        \\    }
        \\}
        \\
    );
}

test "zig fmt: block with same line comment after end brace" {
    try testCanonical(
        \\comptime {
        \\    {
        \\        b();
        \\    } // comment
        \\}
        \\
    );
}

test "zig fmt: statements with comment between" {
    try testCanonical(
        \\comptime {
        \\    a = b;
        \\    // comment
        \\    a = b;
        \\}
        \\
    );
}

test "zig fmt: statements with empty line between" {
    try testCanonical(
        \\comptime {
        \\    a = b;
        \\
        \\    a = b;
        \\}
        \\
    );
}

test "zig fmt: ptr deref operator and unwrap optional operator" {
    try testCanonical(
        \\const a = b.*;
        \\const a = b.?;
        \\
    );
}

test "zig fmt: comment after if before another if" {
    try testCanonical(
        \\test "aoeu" {
        \\    // comment
        \\    if (x) {
        \\        bar();
        \\    }
        \\}
        \\
        \\test "aoeu" {
        \\    if (x) {
        \\        foo();
        \\    }
        \\    // comment
        \\    if (x) {
        \\        bar();
        \\    }
        \\}
        \\
    );
}

test "zig fmt: line comment between if block and else keyword" {
    try testCanonical(
        \\test "aoeu" {
        \\    // cexp(finite|nan +- i inf|nan) = nan + i nan
        \\    if ((hx & 0x7fffffff) != 0x7f800000) {
        \\        return Complex(f32).new(y - y, y - y);
        \\    }
        \\    // cexp(-inf +- i inf|nan) = 0 + i0
        \\    else if (hx & 0x80000000 != 0) {
        \\        return Complex(f32).new(0, 0);
        \\    }
        \\    // cexp(+inf +- i inf|nan) = inf + i nan
        \\    // another comment
        \\    else {
        \\        return Complex(f32).new(x, y - y);
        \\    }
        \\}
        \\
    );
}

test "zig fmt: same line comments in expression" {
    try testCanonical(
        \\test "aoeu" {
        \\    const x = ( // a
        \\        0 // b
        \\    ); // c
        \\}
        \\
    );
}

test "zig fmt: add comma on last switch prong" {
    try testTransform(
        \\test "aoeu" {
        \\switch (self.init_arg_expr) {
        \\    InitArg.Type => |t| { },
        \\    InitArg.None,
        \\    InitArg.Enum => { }
        \\}
        \\ switch (self.init_arg_expr) {
        \\     InitArg.Type => |t| { },
        \\     InitArg.None,
        \\     InitArg.Enum => { }//line comment
        \\ }
        \\}
    ,
        \\test "aoeu" {
        \\    switch (self.init_arg_expr) {
        \\        InitArg.Type => |t| {},
        \\        InitArg.None, InitArg.Enum => {},
        \\    }
        \\    switch (self.init_arg_expr) {
        \\        InitArg.Type => |t| {},
        \\        InitArg.None, InitArg.Enum => {}, //line comment
        \\    }
        \\}
        \\
    );
}

test "zig fmt: same-line comment after a statement" {
    try testCanonical(
        \\test "" {
        \\    a = b;
        \\    debug.assert(H.digest_size <= H.block_size); // HMAC makes this assumption
        \\    a = b;
        \\}
        \\
    );
}

test "zig fmt: same-line comment after var decl in struct" {
    try testCanonical(
        \\pub const vfs_cap_data = extern struct {
        \\    const Data = struct {}; // when on disk.
        \\};
        \\
    );
}

test "zig fmt: same-line comment after field decl" {
    try testCanonical(
        \\pub const dirent = extern struct {
        \\    d_name: u8,
        \\    d_name: u8, // comment 1
        \\    d_name: u8,
        \\    d_name: u8, // comment 2
        \\    d_name: u8,
        \\};
        \\
    );
}

test "zig fmt: same-line comment after switch prong" {
    try testCanonical(
        \\test "" {
        \\    switch (err) {
        \\        error.PathAlreadyExists => {}, // comment 2
        \\        else => return err, // comment 1
        \\    }
        \\}
        \\
    );
}

test "zig fmt: same-line comment after non-block if expression" {
    try testCanonical(
        \\comptime {
        \\    if (sr > n_uword_bits - 1) // d > r
        \\        return 0;
        \\}
        \\
    );
}

test "zig fmt: same-line comment on comptime expression" {
    try testCanonical(
        \\test "" {
        \\    comptime assert(@typeId(T) == builtin.TypeId.Int); // must pass an integer to absInt
        \\}
        \\
    );
}

test "zig fmt: switch with empty body" {
    try testCanonical(
        \\test "" {
        \\    foo() catch |err| switch (err) {};
        \\}
        \\
    );
}

test "zig fmt: line comments in struct initializer" {
    try testCanonical(
        \\fn foo() void {
        \\    return Self{
        \\        .a = b,
        \\
        \\        // Initialize these two fields to buffer_size so that
        \\        // in `readFn` we treat the state as being able to read
        \\        .start_index = buffer_size,
        \\        .end_index = buffer_size,
        \\
        \\        // middle
        \\
        \\        .a = b,
        \\
        \\        // end
        \\    };
        \\}
        \\
    );
}

test "zig fmt: first line comment in struct initializer" {
    try testCanonical(
        \\pub async fn acquire(self: *Self) HeldLock {
        \\    return HeldLock{
        \\        // guaranteed allocation elision
        \\        .held = self.lock.acquire(),
        \\        .value = &self.private_data,
        \\    };
        \\}
        \\
    );
}

test "zig fmt: doc comments before struct field" {
    try testCanonical(
        \\pub const Allocator = struct {
        \\    /// Allocate byte_count bytes and return them in a slice, with the
        \\    /// slice's pointer aligned at least to alignment bytes.
        \\    allocFn: fn () void,
        \\};
        \\
    );
}

test "zig fmt: error set declaration" {
    try testCanonical(
        \\const E = error{
        \\    A,
        \\    B,
        \\
        \\    C,
        \\};
        \\
        \\const Error = error{
        \\    /// no more memory
        \\    OutOfMemory,
        \\};
        \\
        \\const Error = error{
        \\    /// no more memory
        \\    OutOfMemory,
        \\
        \\    /// another
        \\    Another,
        \\
        \\    // end
        \\};
        \\
        \\const Error = error{OutOfMemory};
        \\const Error = error{};
        \\
    );
}

test "zig fmt: union(enum(u32)) with assigned enum values" {
    try testCanonical(
        \\const MultipleChoice = union(enum(u32)) {
        \\    A = 20,
        \\    B = 40,
        \\    C = 60,
        \\    D = 1000,
        \\};
        \\
    );
}

test "zig fmt: resume from suspend block" {
    try testCanonical(
        \\fn foo() void {
        \\    suspend {
        \\        resume @frame();
        \\    }
        \\}
        \\
    );
}

test "zig fmt: comments before error set decl" {
    try testCanonical(
        \\const UnexpectedError = error{
        \\    /// The Operating System returned an undocumented error code.
        \\    Unexpected,
        \\    // another
        \\    Another,
        \\
        \\    // in between
        \\
        \\    // at end
        \\};
        \\
    );
}

test "zig fmt: comments before switch prong" {
    try testCanonical(
        \\test "" {
        \\    switch (err) {
        \\        error.PathAlreadyExists => continue,
        \\
        \\        // comment 1
        \\
        \\        // comment 2
        \\        else => return err,
        \\        // at end
        \\    }
        \\}
        \\
    );
}

test "zig fmt: comments before var decl in struct" {
    try testCanonical(
        \\pub const vfs_cap_data = extern struct {
        \\    // All of these are mandated as little endian
        \\    // when on disk.
        \\    const Data = struct {
        \\        permitted: u32,
        \\        inheritable: u32,
        \\    };
        \\
        \\    // in between
        \\
        \\    /// All of these are mandated as little endian
        \\    /// when on disk.
        \\    const Data = struct {
        \\        permitted: u32,
        \\        inheritable: u32,
        \\    };
        \\
        \\    // at end
        \\};
        \\
    );
}

test "zig fmt: array literal with 1 item on 1 line" {
    try testCanonical(
        \\var s = []const u64{0} ** 25;
        \\
    );
}

test "zig fmt: comments before global variables" {
    try testCanonical(
        \\/// Foo copies keys and values before they go into the map, and
        \\/// frees them when they get removed.
        \\pub const Foo = struct {};
        \\
    );
}

test "zig fmt: comments in statements" {
    try testCanonical(
        \\test "std" {
        \\    // statement comment
        \\    _ = @import("foo/bar.zig");
        \\
        \\    // middle
        \\    // middle2
        \\
        \\    // end
        \\}
        \\
    );
}

test "zig fmt: comments before test decl" {
    try testCanonical(
        \\/// top level doc comment
        \\test "hi" {}
        \\
        \\// top level normal comment
        \\test "hi" {}
        \\
        \\// middle
        \\
        \\// end
        \\
    );
}

test "zig fmt: preserve spacing" {
    try testCanonical(
        \\const std = @import("std");
        \\
        \\pub fn main() !void {
        \\    var stdout_file = try std.io.getStdOut;
        \\    var stdout_file = try std.io.getStdOut;
        \\
        \\    var stdout_file = try std.io.getStdOut;
        \\    var stdout_file = try std.io.getStdOut;
        \\}
        \\
    );
}

test "zig fmt: return types" {
    try testCanonical(
        \\pub fn main() !void {}
        \\pub fn main() var {}
        \\pub fn main() i32 {}
        \\
    );
}

test "zig fmt: imports" {
    try testCanonical(
        \\const std = @import("std");
        \\const std = @import();
        \\
    );
}

test "zig fmt: global declarations" {
    try testCanonical(
        \\const a = b;
        \\pub const a = b;
        \\var a = b;
        \\pub var a = b;
        \\const a: i32 = b;
        \\pub const a: i32 = b;
        \\var a: i32 = b;
        \\pub var a: i32 = b;
        \\extern const a: i32 = b;
        \\pub extern const a: i32 = b;
        \\extern var a: i32 = b;
        \\pub extern var a: i32 = b;
        \\extern "a" const a: i32 = b;
        \\pub extern "a" const a: i32 = b;
        \\extern "a" var a: i32 = b;
        \\pub extern "a" var a: i32 = b;
        \\
    );
}

test "zig fmt: extern declaration" {
    try testCanonical(
        \\extern var foo: c_int;
        \\
    );
}

test "zig fmt: alignment" {
    try testCanonical(
        \\var foo: c_int align(1);
        \\
    );
}

test "zig fmt: C main" {
    try testCanonical(
        \\fn main(argc: c_int, argv: **u8) c_int {
        \\    const a = b;
        \\}
        \\
    );
}

test "zig fmt: return" {
    try testCanonical(
        \\fn foo(argc: c_int, argv: **u8) c_int {
        \\    return 0;
        \\}
        \\
        \\fn bar() void {
        \\    return;
        \\}
        \\
    );
}

test "zig fmt: pointer attributes" {
    try testCanonical(
        \\extern fn f1(s: *align(*u8) u8) c_int;
        \\extern fn f2(s: **align(1) *const *volatile u8) c_int;
        \\extern fn f3(s: *align(1) const *align(1) volatile *const volatile u8) c_int;
        \\extern fn f4(s: *align(1) const volatile u8) c_int;
        \\
    );
}

test "zig fmt: slice attributes" {
    try testCanonical(
        \\extern fn f1(s: *align(*u8) u8) c_int;
        \\extern fn f2(s: **align(1) *const *volatile u8) c_int;
        \\extern fn f3(s: *align(1) const *align(1) volatile *const volatile u8) c_int;
        \\extern fn f4(s: *align(1) const volatile u8) c_int;
        \\
    );
}

test "zig fmt: test declaration" {
    try testCanonical(
        \\test "test name" {
        \\    const a = 1;
        \\    var b = 1;
        \\}
        \\
    );
}

test "zig fmt: infix operators" {
    try testCanonical(
        \\test "infix operators" {
        \\    var i = undefined;
        \\    i = 2;
        \\    i *= 2;
        \\    i |= 2;
        \\    i ^= 2;
        \\    i <<= 2;
        \\    i >>= 2;
        \\    i &= 2;
        \\    i *= 2;
        \\    i *%= 2;
        \\    i -= 2;
        \\    i -%= 2;
        \\    i += 2;
        \\    i +%= 2;
        \\    i /= 2;
        \\    i %= 2;
        \\    _ = i == i;
        \\    _ = i != i;
        \\    _ = i != i;
        \\    _ = i.i;
        \\    _ = i || i;
        \\    _ = i!i;
        \\    _ = i ** i;
        \\    _ = i ++ i;
        \\    _ = i orelse i;
        \\    _ = i % i;
        \\    _ = i / i;
        \\    _ = i *% i;
        \\    _ = i * i;
        \\    _ = i -% i;
        \\    _ = i - i;
        \\    _ = i +% i;
        \\    _ = i + i;
        \\    _ = i << i;
        \\    _ = i >> i;
        \\    _ = i & i;
        \\    _ = i ^ i;
        \\    _ = i | i;
        \\    _ = i >= i;
        \\    _ = i <= i;
        \\    _ = i > i;
        \\    _ = i < i;
        \\    _ = i and i;
        \\    _ = i or i;
        \\}
        \\
    );
}

test "zig fmt: precedence" {
    try testCanonical(
        \\test "precedence" {
        \\    a!b();
        \\    (a!b)();
        \\    !a!b;
        \\    !(a!b);
        \\    !a{};
        \\    !(a{});
        \\    a + b{};
        \\    (a + b){};
        \\    a << b + c;
        \\    (a << b) + c;
        \\    a & b << c;
        \\    (a & b) << c;
        \\    a ^ b & c;
        \\    (a ^ b) & c;
        \\    a | b ^ c;
        \\    (a | b) ^ c;
        \\    a == b | c;
        \\    (a == b) | c;
        \\    a and b == c;
        \\    (a and b) == c;
        \\    a or b and c;
        \\    (a or b) and c;
        \\    (a or b) and c;
        \\}
        \\
    );
}

test "zig fmt: prefix operators" {
    try testCanonical(
        \\test "prefix operators" {
        \\    try return --%~!&0;
        \\}
        \\
    );
}

test "zig fmt: call expression" {
    try testCanonical(
        \\test "test calls" {
        \\    a();
        \\    a(1);
        \\    a(1, 2);
        \\    a(1, 2) + a(1, 2);
        \\}
        \\
    );
}

test "zig fmt: var args" {
    try testCanonical(
        \\fn print(args: ...) void {}
        \\
    );
}

test "zig fmt: var type" {
    try testCanonical(
        \\fn print(args: var) var {}
        \\
    );
}

test "zig fmt: functions" {
    try testCanonical(
        \\extern fn puts(s: *const u8) c_int;
        \\extern "c" fn puts(s: *const u8) c_int;
        \\export fn puts(s: *const u8) c_int;
        \\inline fn puts(s: *const u8) c_int;
        \\pub extern fn puts(s: *const u8) c_int;
        \\pub extern "c" fn puts(s: *const u8) c_int;
        \\pub export fn puts(s: *const u8) c_int;
        \\pub inline fn puts(s: *const u8) c_int;
        \\pub extern fn puts(s: *const u8) align(2 + 2) c_int;
        \\pub extern "c" fn puts(s: *const u8) align(2 + 2) c_int;
        \\pub export fn puts(s: *const u8) align(2 + 2) c_int;
        \\pub inline fn puts(s: *const u8) align(2 + 2) c_int;
        \\
    );
}

test "zig fmt: multiline string" {
    try testCanonical(
        \\test "" {
        \\    const s1 =
        \\        \\one
        \\        \\two)
        \\        \\three
        \\    ;
        \\    const s2 =
        \\        c\\one
        \\        c\\two)
        \\        c\\three
        \\    ;
        \\    const s3 = // hi
        \\        \\one
        \\        \\two)
        \\        \\three
        \\    ;
        \\}
        \\
    );
}

test "zig fmt: values" {
    try testCanonical(
        \\test "values" {
        \\    1;
        \\    1.0;
        \\    "string";
        \\    c"cstring";
        \\    'c';
        \\    true;
        \\    false;
        \\    null;
        \\    undefined;
        \\    anyerror;
        \\    this;
        \\    unreachable;
        \\}
        \\
    );
}

test "zig fmt: indexing" {
    try testCanonical(
        \\test "test index" {
        \\    a[0];
        \\    a[0 + 5];
        \\    a[0..];
        \\    a[0..5];
        \\    a[a[0]];
        \\    a[a[0..]];
        \\    a[a[0..5]];
        \\    a[a[0]..];
        \\    a[a[0..5]..];
        \\    a[a[0]..a[0]];
        \\    a[a[0..5]..a[0]];
        \\    a[a[0..5]..a[0..5]];
        \\}
        \\
    );
}

test "zig fmt: struct declaration" {
    try testCanonical(
        \\const S = struct {
        \\    const Self = @This();
        \\    f1: u8,
        \\    pub f3: u8,
        \\
        \\    fn method(self: *Self) Self {
        \\        return self.*;
        \\    }
        \\
        \\    f2: u8,
        \\};
        \\
        \\const Ps = packed struct {
        \\    a: u8,
        \\    pub b: u8,
        \\
        \\    c: u8,
        \\};
        \\
        \\const Es = extern struct {
        \\    a: u8,
        \\    pub b: u8,
        \\
        \\    c: u8,
        \\};
        \\
    );
}

test "zig fmt: enum declaration" {
    try testCanonical(
        \\const E = enum {
        \\    Ok,
        \\    SomethingElse = 0,
        \\};
        \\
        \\const E2 = enum(u8) {
        \\    Ok,
        \\    SomethingElse = 255,
        \\    SomethingThird,
        \\};
        \\
        \\const Ee = extern enum {
        \\    Ok,
        \\    SomethingElse,
        \\    SomethingThird,
        \\};
        \\
        \\const Ep = packed enum {
        \\    Ok,
        \\    SomethingElse,
        \\    SomethingThird,
        \\};
        \\
    );
}

test "zig fmt: union declaration" {
    try testCanonical(
        \\const U = union {
        \\    Int: u8,
        \\    Float: f32,
        \\    None,
        \\    Bool: bool,
        \\};
        \\
        \\const Ue = union(enum) {
        \\    Int: u8,
        \\    Float: f32,
        \\    None,
        \\    Bool: bool,
        \\};
        \\
        \\const E = enum {
        \\    Int,
        \\    Float,
        \\    None,
        \\    Bool,
        \\};
        \\
        \\const Ue2 = union(E) {
        \\    Int: u8,
        \\    Float: f32,
        \\    None,
        \\    Bool: bool,
        \\};
        \\
        \\const Eu = extern union {
        \\    Int: u8,
        \\    Float: f32,
        \\    None,
        \\    Bool: bool,
        \\};
        \\
    );
}

test "zig fmt: arrays" {
    try testCanonical(
        \\test "test array" {
        \\    const a: [2]u8 = [2]u8{
        \\        1,
        \\        2,
        \\    };
        \\    const a: [2]u8 = []u8{
        \\        1,
        \\        2,
        \\    };
        \\    const a: [0]u8 = []u8{};
        \\}
        \\
    );
}

test "zig fmt: container initializers" {
    try testCanonical(
        \\const a0 = []u8{};
        \\const a1 = []u8{1};
        \\const a2 = []u8{
        \\    1,
        \\    2,
        \\    3,
        \\    4,
        \\};
        \\const s0 = S{};
        \\const s1 = S{ .a = 1 };
        \\const s2 = S{
        \\    .a = 1,
        \\    .b = 2,
        \\};
        \\
    );
}

test "zig fmt: catch" {
    try testCanonical(
        \\test "catch" {
        \\    const a: anyerror!u8 = 0;
        \\    _ = a catch return;
        \\    _ = a catch |err| return;
        \\}
        \\
    );
}

test "zig fmt: blocks" {
    try testCanonical(
        \\test "blocks" {
        \\    {
        \\        const a = 0;
        \\        const b = 0;
        \\    }
        \\
        \\    blk: {
        \\        const a = 0;
        \\        const b = 0;
        \\    }
        \\
        \\    const r = blk: {
        \\        const a = 0;
        \\        const b = 0;
        \\    };
        \\}
        \\
    );
}

test "zig fmt: switch" {
    try testCanonical(
        \\test "switch" {
        \\    switch (0) {
        \\        0 => {},
        \\        1 => unreachable,
        \\        2, 3 => {},
        \\        4...7 => {},
        \\        1 + 4 * 3 + 22 => {},
        \\        else => {
        \\            const a = 1;
        \\            const b = a;
        \\        },
        \\    }
        \\
        \\    const res = switch (0) {
        \\        0 => 0,
        \\        1 => 2,
        \\        1 => a = 4,
        \\        else => 4,
        \\    };
        \\
        \\    const Union = union(enum) {
        \\        Int: i64,
        \\        Float: f64,
        \\    };
        \\
        \\    switch (u) {
        \\        Union.Int => |int| {},
        \\        Union.Float => |*float| unreachable,
        \\    }
        \\}
        \\
    );
}

test "zig fmt: while" {
    try testCanonical(
        \\test "while" {
        \\    while (10 < 1) unreachable;
        \\
        \\    while (10 < 1) unreachable else unreachable;
        \\
        \\    while (10 < 1) {
        \\        unreachable;
        \\    }
        \\
        \\    while (10 < 1)
        \\        unreachable;
        \\
        \\    var i: usize = 0;
        \\    while (i < 10) : (i += 1) {
        \\        continue;
        \\    }
        \\
        \\    i = 0;
        \\    while (i < 10) : (i += 1)
        \\        continue;
        \\
        \\    i = 0;
        \\    var j: usize = 0;
        \\    while (i < 10) : ({
        \\        i += 1;
        \\        j += 1;
        \\    }) {
        \\        continue;
        \\    }
        \\
        \\    var a: ?u8 = 2;
        \\    while (a) |v| : (a = null) {
        \\        continue;
        \\    }
        \\
        \\    while (a) |v| : (a = null)
        \\        unreachable;
        \\
        \\    label: while (10 < 0) {
        \\        unreachable;
        \\    }
        \\
        \\    const res = while (0 < 10) {
        \\        break 7;
        \\    } else {
        \\        unreachable;
        \\    };
        \\
        \\    const res = while (0 < 10)
        \\        break 7
        \\    else
        \\        unreachable;
        \\
        \\    var a: anyerror!u8 = 0;
        \\    while (a) |v| {
        \\        a = error.Err;
        \\    } else |err| {
        \\        i = 1;
        \\    }
        \\
        \\    comptime var k: usize = 0;
        \\    inline while (i < 10) : (i += 1)
        \\        j += 2;
        \\}
        \\
    );
}

test "zig fmt: for" {
    try testCanonical(
        \\test "for" {
        \\    for (a) |v| {
        \\        continue;
        \\    }
        \\
        \\    for (a) |v| continue;
        \\
        \\    for (a) |v| continue else return;
        \\
        \\    for (a) |v| {
        \\        continue;
        \\    } else return;
        \\
        \\    for (a) |v| continue else {
        \\        return;
        \\    }
        \\
        \\    for (a) |v|
        \\        continue
        \\    else
        \\        return;
        \\
        \\    for (a) |v|
        \\        continue;
        \\
        \\    for (a) |*v|
        \\        continue;
        \\
        \\    for (a) |v, i| {
        \\        continue;
        \\    }
        \\
        \\    for (a) |v, i|
        \\        continue;
        \\
        \\    for (a) |b| switch (b) {
        \\        c => {},
        \\        d => {},
        \\    };
        \\
        \\    for (a) |b|
        \\        switch (b) {
        \\            c => {},
        \\            d => {},
        \\        };
        \\
        \\    const res = for (a) |v, i| {
        \\        break v;
        \\    } else {
        \\        unreachable;
        \\    };
        \\
        \\    var num: usize = 0;
        \\    inline for (a) |v, i| {
        \\        num += v;
        \\        num += i;
        \\    }
        \\}
        \\
    );

    try testTransform(
        \\test "fix for" {
        \\    for (a) |x|
        \\        f(x) else continue;
        \\}
        \\
    ,
        \\test "fix for" {
        \\    for (a) |x|
        \\        f(x)
        \\    else continue;
        \\}
        \\
    );
}

test "zig fmt: if" {
    try testCanonical(
        \\test "if" {
        \\    if (10 < 0) {
        \\        unreachable;
        \\    }
        \\
        \\    if (10 < 0) unreachable;
        \\
        \\    if (10 < 0) {
        \\        unreachable;
        \\    } else {
        \\        const a = 20;
        \\    }
        \\
        \\    if (10 < 0) {
        \\        unreachable;
        \\    } else if (5 < 0) {
        \\        unreachable;
        \\    } else {
        \\        const a = 20;
        \\    }
        \\
        \\    const is_world_broken = if (10 < 0) true else false;
        \\    const some_number = 1 + if (10 < 0) 2 else 3;
        \\
        \\    const a: ?u8 = 10;
        \\    const b: ?u8 = null;
        \\    if (a) |v| {
        \\        const some = v;
        \\    } else if (b) |*v| {
        \\        unreachable;
        \\    } else {
        \\        const some = 10;
        \\    }
        \\
        \\    const non_null_a = if (a) |v| v else 0;
        \\
        \\    const a_err: anyerror!u8 = 0;
        \\    if (a_err) |v| {
        \\        const p = v;
        \\    } else |err| {
        \\        unreachable;
        \\    }
        \\}
        \\
    );
}

test "zig fmt: defer" {
    try testCanonical(
        \\test "defer" {
        \\    var i: usize = 0;
        \\    defer i = 1;
        \\    defer {
        \\        i += 2;
        \\        i *= i;
        \\    }
        \\
        \\    errdefer i += 3;
        \\    errdefer {
        \\        i += 2;
        \\        i /= i;
        \\    }
        \\}
        \\
    );
}

test "zig fmt: comptime" {
    try testCanonical(
        \\fn a() u8 {
        \\    return 5;
        \\}
        \\
        \\fn b(comptime i: u8) u8 {
        \\    return i;
        \\}
        \\
        \\const av = comptime a();
        \\const av2 = comptime blk: {
        \\    var res = a();
        \\    res *= b(2);
        \\    break :blk res;
        \\};
        \\
        \\comptime {
        \\    _ = a();
        \\}
        \\
        \\test "comptime" {
        \\    const av3 = comptime a();
        \\    const av4 = comptime blk: {
        \\        var res = a();
        \\        res *= a();
        \\        break :blk res;
        \\    };
        \\
        \\    comptime var i = 0;
        \\    comptime {
        \\        i = a();
        \\        i += b(i);
        \\    }
        \\}
        \\
    );
}

test "zig fmt: fn type" {
    try testCanonical(
        \\fn a(i: u8) u8 {
        \\    return i + 1;
        \\}
        \\
        \\const a: fn (u8) u8 = undefined;
        \\const b: extern fn (u8) u8 = undefined;
        \\const c: nakedcc fn (u8) u8 = undefined;
        \\const ap: fn (u8) u8 = a;
        \\
    );
}

test "zig fmt: inline asm" {
    try testCanonical(
        \\pub fn syscall1(number: usize, arg1: usize) usize {
        \\    return asm volatile ("syscall"
        \\        : [ret] "={rax}" (-> usize)
        \\        : [number] "{rax}" (number),
        \\          [arg1] "{rdi}" (arg1)
        \\        : "rcx", "r11"
        \\    );
        \\}
        \\
    );
}

test "zig fmt: async functions" {
    try testCanonical(
        \\async fn simpleAsyncFn() void {
        \\    const a = async a.b();
        \\    x += 1;
        \\    suspend;
        \\    x += 1;
        \\    suspend;
        \\    const p: anyframe->void = async simpleAsyncFn() catch unreachable;
        \\    await p;
        \\}
        \\
        \\test "suspend, resume, await" {
        \\    const p: anyframe = async testAsyncSeq();
        \\    resume p;
        \\    await p;
        \\}
        \\
    );
}

test "zig fmt: Block after if" {
    try testCanonical(
        \\test "Block after if" {
        \\    if (true) {
        \\        const a = 0;
        \\    }
        \\
        \\    {
        \\        const a = 0;
        \\    }
        \\}
        \\
    );
}

test "zig fmt: use" {
    try testCanonical(
        \\usingnamespace @import("std");
        \\pub usingnamespace @import("std");
        \\
    );
}

test "zig fmt: string identifier" {
    try testCanonical(
        \\const @"a b" = @"c d".@"e f";
        \\fn @"g h"() void {}
        \\
    );
}

test "zig fmt: error return" {
    try testCanonical(
        \\fn err() anyerror {
        \\    call();
        \\    return error.InvalidArgs;
        \\}
        \\
    );
}

test "zig fmt: comptime block in container" {
    try testCanonical(
        \\pub fn container() type {
        \\    return struct {
        \\        comptime {
        \\            if (false) {
        \\                unreachable;
        \\            }
        \\        }
        \\    };
        \\}
        \\
    );
}

test "zig fmt: inline asm parameter alignment" {
    try testCanonical(
        \\pub fn main() void {
        \\    asm volatile (
        \\        \\ foo
        \\        \\ bar
        \\    );
        \\    asm volatile (
        \\        \\ foo
        \\        \\ bar
        \\        : [_] "" (-> usize),
        \\          [_] "" (-> usize)
        \\    );
        \\    asm volatile (
        \\        \\ foo
        \\        \\ bar
        \\        :
        \\        : [_] "" (0),
        \\          [_] "" (0)
        \\    );
        \\    asm volatile (
        \\        \\ foo
        \\        \\ bar
        \\        :
        \\        :
        \\        : "", ""
        \\    );
        \\    asm volatile (
        \\        \\ foo
        \\        \\ bar
        \\        : [_] "" (-> usize),
        \\          [_] "" (-> usize)
        \\        : [_] "" (0),
        \\          [_] "" (0)
        \\        : "", ""
        \\    );
        \\}
        \\
    );
}

test "zig fmt: multiline string in array" {
    try testCanonical(
        \\const Foo = [][]const u8{
        \\    \\aaa
        \\,
        \\    \\bbb
        \\};
        \\
        \\fn bar() void {
        \\    const Foo = [][]const u8{
        \\        \\aaa
        \\    ,
        \\        \\bbb
        \\    };
        \\    const Bar = [][]const u8{ // comment here
        \\        \\aaa
        \\        \\
        \\    , // and another comment can go here
        \\        \\bbb
        \\    };
        \\}
        \\
    );
}

test "zig fmt: if type expr" {
    try testCanonical(
        \\const mycond = true;
        \\pub fn foo() if (mycond) i32 else void {
        \\    if (mycond) {
        \\        return 42;
        \\    }
        \\}
        \\
    );
}

test "zig fmt: file ends with struct field" {
    try testTransform(
        \\a: bool
    ,
        \\a: bool,
        \\
    );
}

<<<<<<< HEAD
test "zig fmt: line comment in array" {
    try testTransform(
        \\test "a" {
        \\    var arr = [_]u32{
        \\        0
        \\        // 1,
        \\        // 2,
        \\    };
        \\}
        \\
    ,
        \\test "a" {
        \\    var arr = [_]u32{
        \\        0, // 1,
        \\        // 2,
        \\    };
        \\}
        \\
    );
    try testCanonical(
        \\test "a" {
        \\    var arr = [_]u32{
        \\        0,
        \\        // 1,
        \\        // 2,
        \\    };
        \\}
        \\
    );
}

test "zig fmt: comment after params" {
    try testTransform(
        \\fn a(
        \\    b: u32
        \\    // c: u32,
        \\    // d: u32,
        \\) void {}
        \\
    ,
        \\fn a(
        \\    b: u32, // c: u32,
        \\    // d: u32,
        \\) void {}
        \\
    );
    try testCanonical(
        \\fn a(
        \\    b: u32,
        \\    // c: u32,
        \\    // d: u32,
        \\) void {}
        \\
    );
}

test "zig fmt: comment in array initializer/access" {
    try testCanonical(
        \\test "a" {
        \\    var a = x{ //aa
        \\        //bb
        \\    };
        \\    var a = []x{ //aa
        \\        //bb
        \\    };
        \\    var b = [ //aa
        \\        _
        \\    ]x{ //aa
        \\        //bb
        \\        9,
        \\    };
        \\    var c = b[ //aa
        \\        0
        \\    ];
        \\    var d = [_
        \\        //aa
        \\    ]x{ //aa
        \\        //bb
        \\        9,
        \\    };
        \\    var e = d[0
        \\        //aa
        \\    ];
        \\}
=======
test "zig fmt: comments at several places in struct init" {
    try testTransform(
        \\var bar = Bar{
        \\    .x = 10, // test
        \\    .y = "test" 
        \\    // test
        \\};
        \\
    ,
        \\var bar = Bar{
        \\    .x = 10, // test
        \\    .y = "test", // test
        \\};
        \\
    );

    try testCanonical(
        \\var bar = Bar{ // test
        \\    .x = 10, // test
        \\    .y = "test",
        \\    // test
        \\};
>>>>>>> 2cb1f938
        \\
    );
}

const std = @import("std");
const mem = std.mem;
const warn = std.debug.warn;
const io = std.io;
const maxInt = std.math.maxInt;

var fixed_buffer_mem: [100 * 1024]u8 = undefined;

fn testParse(source: []const u8, allocator: *mem.Allocator, anything_changed: *bool) ![]u8 {
    var stderr_file = try io.getStdErr();
    var stderr = &stderr_file.outStream().stream;

    const tree = try std.zig.parse(allocator, source);
    defer tree.deinit();

    var error_it = tree.errors.iterator(0);
    while (error_it.next()) |parse_error| {
        const token = tree.tokens.at(parse_error.loc());
        const loc = tree.tokenLocation(0, parse_error.loc());
        try stderr.print("(memory buffer):{}:{}: error: ", loc.line + 1, loc.column + 1);
        try tree.renderError(parse_error, stderr);
        try stderr.print("\n{}\n", source[loc.line_start..loc.line_end]);
        {
            var i: usize = 0;
            while (i < loc.column) : (i += 1) {
                try stderr.write(" ");
            }
        }
        {
            const caret_count = token.end - token.start;
            var i: usize = 0;
            while (i < caret_count) : (i += 1) {
                try stderr.write("~");
            }
        }
        try stderr.write("\n");
    }
    if (tree.errors.len != 0) {
        return error.ParseError;
    }

    var buffer = try std.Buffer.initSize(allocator, 0);
    errdefer buffer.deinit();

    var buffer_out_stream = io.BufferOutStream.init(&buffer);
    anything_changed.* = try std.zig.render(allocator, &buffer_out_stream.stream, tree);
    return buffer.toOwnedSlice();
}

fn testTransform(source: []const u8, expected_source: []const u8) !void {
    const needed_alloc_count = x: {
        // Try it once with unlimited memory, make sure it works
        var fixed_allocator = std.heap.FixedBufferAllocator.init(fixed_buffer_mem[0..]);
        var failing_allocator = std.debug.FailingAllocator.init(&fixed_allocator.allocator, maxInt(usize));
        var anything_changed: bool = undefined;
        const result_source = try testParse(source, &failing_allocator.allocator, &anything_changed);
        if (!mem.eql(u8, result_source, expected_source)) {
            warn("\n====== expected this output: =========\n");
            warn("{}", expected_source);
            warn("\n======== instead found this: =========\n");
            warn("{}", result_source);
            warn("\n======================================\n");
            return error.TestFailed;
        }
        const changes_expected = source.ptr != expected_source.ptr;
        if (anything_changed != changes_expected) {
            warn("std.zig.render returned {} instead of {}\n", anything_changed, changes_expected);
            return error.TestFailed;
        }
        std.testing.expect(anything_changed == changes_expected);
        failing_allocator.allocator.free(result_source);
        break :x failing_allocator.index;
    };

    var fail_index: usize = 0;
    while (fail_index < needed_alloc_count) : (fail_index += 1) {
        var fixed_allocator = std.heap.FixedBufferAllocator.init(fixed_buffer_mem[0..]);
        var failing_allocator = std.debug.FailingAllocator.init(&fixed_allocator.allocator, fail_index);
        var anything_changed: bool = undefined;
        if (testParse(source, &failing_allocator.allocator, &anything_changed)) |_| {
            return error.NondeterministicMemoryUsage;
        } else |err| switch (err) {
            error.OutOfMemory => {
                if (failing_allocator.allocated_bytes != failing_allocator.freed_bytes) {
                    warn(
                        "\nfail_index: {}/{}\nallocated bytes: {}\nfreed bytes: {}\nallocations: {}\ndeallocations: {}\n",
                        fail_index,
                        needed_alloc_count,
                        failing_allocator.allocated_bytes,
                        failing_allocator.freed_bytes,
                        failing_allocator.allocations,
                        failing_allocator.deallocations,
                    );
                    return error.MemoryLeakDetected;
                }
            },
            error.ParseError => @panic("test failed"),
            else => @panic("test failed"),
        }
    }
}

fn testCanonical(source: []const u8) !void {
    return testTransform(source, source);
}<|MERGE_RESOLUTION|>--- conflicted
+++ resolved
@@ -2279,7 +2279,6 @@
     );
 }
 
-<<<<<<< HEAD
 test "zig fmt: line comment in array" {
     try testTransform(
         \\test "a" {
@@ -2364,7 +2363,10 @@
         \\        //aa
         \\    ];
         \\}
-=======
+        \\
+    );
+}
+
 test "zig fmt: comments at several places in struct init" {
     try testTransform(
         \\var bar = Bar{
@@ -2387,7 +2389,6 @@
         \\    .y = "test",
         \\    // test
         \\};
->>>>>>> 2cb1f938
         \\
     );
 }
